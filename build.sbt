--- conflicted
+++ resolved
@@ -1,10 +1,6 @@
 import de.johoop.jacoco4sbt.XMLReport
 
-<<<<<<< HEAD
-val driverVersion = "2.5.1"
-=======
 val driverVersion = "2.6.0-SNAPSHOT"
->>>>>>> e486220c
 val asyncHttpClientVersion = "1.9.39"
 val jacksonVersion = "2.8.8"
 val jacksonDocVersion = "2.8"
