<<<<<<< HEAD
2.6.0-SNAPSHOT
* Upgrade async-http-client library
* Fix a bug on Do() function that was preventing expressions with only one statement
* Support backrefs in Let() bindings. Requires FaunaDB 2.6.0.
* Add stdlib string functions FindStr(), FindStrRegex(), Length(), Lower(), LTrim(), Repeat(), ReplaceStr(), ReplaceStrRegex(), RTrim(), Space(), SubString(), TitleCase(), Trim(), Upper()
* Scala: Adds support for encoding sealed trait ADTs as tagged unions
* Scala: Adds Codec.Alias
=======
2.5.3
* Upgrade async-http-client library
* Fix a bug on Do() function that was preventing expressions with only one statement
>>>>>>> 8138e276

2.5.2
* Adds support to NGram() function
* Reverses the argument order of Append() and Prepend() functions
* Adds support to IsEmpty() and IsNonEmpty() functions
* Adds support to X-Last-Seen-Txn header
* Fixes NullPointerException when inspecting status code or error messages
from a UnknownException on the Scala driver
* Add Instant encoder for the Scala driver
* Add ToString(), ToNumber(), ToTime(), and ToDate() functions
* Add Result.orNull()
* Add Value.toMap(), .collect(), .get(Class<T>), .getOptional(), and .orNull()
* Replace Joda Time with the JSR 310 API
* Remove support for Android < 8.0, and Java < 8
* Additional variants of At(), Lambda(), Take(), Drop(), Get(),
KeyFromSecret(), Logout(), Identify(), Casefold(), NGram(), Time(),
Epoch(), and Date()
* Add FaunaClient.query(Expr...)

2.2.0
* Adds codecs to Map type
* Adds ability to create session clients on Scala
* Does not require `import faunadb.values._` when using `Codec.caseClass`
* Adds Null() function to scala

2.1.1
* Fix issue #143: Configured endpoint is overridden by request builder

2.1.0
* Adds support to Abort() function
* Adds normalizer argument to Casefold() function
* Adds support to NewId() function
* Deprecates NextId() function in favor of NewId()
* Adds support to Identity() and HasIdentity() functions
* Adds support to Singleton() and Events() functions
* Adds support to SelectAll() function

2.0.0
* Fix possible NullPointerException when checking for failing requests
* Adds support for user class serialization (encode/decode)
* Remove build dependency on GPG for automation purposes
* Adds support for recursive references

1.2.1
* Fix NoSuchElementException when parsing empty object

1.2.0
* Add support for scala 2.12.x
* Upgrade jackson to 2.8.8
* Default android driver to cloud if not endpoint is provided

1.1.0
* Adds support to @query type
* Add joda-convert to avoid compile time warnings
* Fix ambiguous reference when using Select/Contains functions

1.0.0
* Official release

0.4.0
* Adds support to @bytes type
* Adds support to KeyFromSecret() function
* Adds support to At() function
* Adds support to Android 4.1
* Downgrade async-http-client from verstion 2.0.2 to 1.9.39 to fully support Java 7
* Change default cloud url to https://db.fauna.com
* Adds optional timestamp parameter to Get function

0.3.3
* Removing count function from all drivers
* Adding next id function to scala driver
* Adding missing functions to all drivers:
	- class
	- database
	- index
	- create class
	- create database
	- create key
	- create index

0.3.2
* Change default cloud url to https://cloud.faunadb.com

0.3.1
* Remove references to java.time.Instant. Using Joda-Time instead. See: http://www.joda.org/joda-time/
* Fully support for high precision time implemented with com.faunadb.client.types.time.HighPrecisionTime<|MERGE_RESOLUTION|>--- conflicted
+++ resolved
@@ -1,4 +1,3 @@
-<<<<<<< HEAD
 2.6.0-SNAPSHOT
 * Upgrade async-http-client library
 * Fix a bug on Do() function that was preventing expressions with only one statement
@@ -6,11 +5,10 @@
 * Add stdlib string functions FindStr(), FindStrRegex(), Length(), Lower(), LTrim(), Repeat(), ReplaceStr(), ReplaceStrRegex(), RTrim(), Space(), SubString(), TitleCase(), Trim(), Upper()
 * Scala: Adds support for encoding sealed trait ADTs as tagged unions
 * Scala: Adds Codec.Alias
-=======
+
 2.5.3
 * Upgrade async-http-client library
 * Fix a bug on Do() function that was preventing expressions with only one statement
->>>>>>> 8138e276
 
 2.5.2
 * Adds support to NGram() function
