--- conflicted
+++ resolved
@@ -1,11 +1,3 @@
-<<<<<<< HEAD
-2.6.0-SNAPSHOT
-* Upgrade async-http-client library
-* Fix a bug on Do() function that was preventing expressions with only one statement
-* Support backrefs in Let() bindings. Requires FaunaDB 2.6.0.
-* Add stdlib string functions FindStr(), FindStrRegex(), Length(), Lower(), LTrim(), Repeat(), ReplaceStr(), ReplaceStrRegex(), RTrim(), Space(), SubString(), TitleCase(), Trim(), Upper()
-* Add CreateRole, Roles, and Role functions
-=======
 2.6.0
 * Support backrefs in Let() bindings. Requires FaunaDB 2.6.0.
 * Add stdlib math functions Abs(), Asin(), Acos(), Atan(), BitAnd(), BitNot(),
@@ -25,10 +17,8 @@
 * Java: Fix possible infinite recursion in query
 * Scala: Fix Codec error message
 * Scala: Fix wildcard match in Codec
->>>>>>> 9a2ab553
 
 2.5.5
-=======
 * Scala: Adds Codec.Alias
 
 2.5.4
@@ -80,9 +70,6 @@
 * Remove build dependency on GPG for automation purposes
 * Adds support for recursive references
 
-1.2.1
-* Fix NoSuchElementException when parsing empty object
-
 1.2.0
 * Add support for scala 2.12.x
 * Upgrade jackson to 2.8.8
