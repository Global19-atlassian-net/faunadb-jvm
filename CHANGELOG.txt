<<<<<<< HEAD
2.6.0-SNAPSHOT
* Upgrade async-http-client library
* Fix a bug on Do() function that was preventing expressions with only one statement
* Support backrefs in Let() bindings. Requires FaunaDB 2.6.0.
* Add stdlib string functions FindStr(), FindStrRegex(), Length(), Lower(), LTrim(), Repeat(), ReplaceStr(), ReplaceStrRegex(), RTrim(), Space(), SubString(), TitleCase(), Trim(), Upper()
* Scala: Adds support for encoding sealed trait ADTs as tagged unions
* Scala: Adds Codec.Alias
=======
2.5.4
* Scala: Adds support for encoding sealed trait ADTs as tagged unions
>>>>>>> a01b9da4

2.5.3
* Upgrade async-http-client library
* Fix a bug on Do() function that was preventing expressions with only one statement

2.5.2
* Adds support to NGram() function
* Reverses the argument order of Append() and Prepend() functions
* Adds support to IsEmpty() and IsNonEmpty() functions
* Adds support to X-Last-Seen-Txn header
* Fixes NullPointerException when inspecting status code or error messages
from a UnknownException on the Scala driver
* Add Instant encoder for the Scala driver
* Add ToString(), ToNumber(), ToTime(), and ToDate() functions
* Add Result.orNull()
* Add Value.toMap(), .collect(), .get(Class<T>), .getOptional(), and .orNull()
* Replace Joda Time with the JSR 310 API
* Remove support for Android < 8.0, and Java < 8
* Additional variants of At(), Lambda(), Take(), Drop(), Get(),
KeyFromSecret(), Logout(), Identify(), Casefold(), NGram(), Time(),
Epoch(), and Date()
* Add FaunaClient.query(Expr...)

2.2.0
* Adds codecs to Map type
* Adds ability to create session clients on Scala
* Does not require `import faunadb.values._` when using `Codec.caseClass`
* Adds Null() function to scala

2.1.1
* Fix issue #143: Configured endpoint is overridden by request builder

2.1.0
* Adds support to Abort() function
* Adds normalizer argument to Casefold() function
* Adds support to NewId() function
* Deprecates NextId() function in favor of NewId()
* Adds support to Identity() and HasIdentity() functions
* Adds support to Singleton() and Events() functions
* Adds support to SelectAll() function

2.0.0
* Fix possible NullPointerException when checking for failing requests
* Adds support for user class serialization (encode/decode)
* Remove build dependency on GPG for automation purposes
* Adds support for recursive references

1.2.1
* Fix NoSuchElementException when parsing empty object

1.2.0
* Add support for scala 2.12.x
* Upgrade jackson to 2.8.8
* Default android driver to cloud if not endpoint is provided

1.1.0
* Adds support to @query type
* Add joda-convert to avoid compile time warnings
* Fix ambiguous reference when using Select/Contains functions

1.0.0
* Official release

0.4.0
* Adds support to @bytes type
* Adds support to KeyFromSecret() function
* Adds support to At() function
* Adds support to Android 4.1
* Downgrade async-http-client from verstion 2.0.2 to 1.9.39 to fully support Java 7
* Change default cloud url to https://db.fauna.com
* Adds optional timestamp parameter to Get function

0.3.3
* Removing count function from all drivers
* Adding next id function to scala driver
* Adding missing functions to all drivers:
	- class
	- database
	- index
	- create class
	- create database
	- create key
	- create index

0.3.2
* Change default cloud url to https://cloud.faunadb.com

0.3.1
* Remove references to java.time.Instant. Using Joda-Time instead. See: http://www.joda.org/joda-time/
* Fully support for high precision time implemented with com.faunadb.client.types.time.HighPrecisionTime<|MERGE_RESOLUTION|>--- conflicted
+++ resolved
@@ -1,15 +1,12 @@
-<<<<<<< HEAD
 2.6.0-SNAPSHOT
 * Upgrade async-http-client library
 * Fix a bug on Do() function that was preventing expressions with only one statement
 * Support backrefs in Let() bindings. Requires FaunaDB 2.6.0.
 * Add stdlib string functions FindStr(), FindStrRegex(), Length(), Lower(), LTrim(), Repeat(), ReplaceStr(), ReplaceStrRegex(), RTrim(), Space(), SubString(), TitleCase(), Trim(), Upper()
-* Scala: Adds support for encoding sealed trait ADTs as tagged unions
 * Scala: Adds Codec.Alias
-=======
+
 2.5.4
 * Scala: Adds support for encoding sealed trait ADTs as tagged unions
->>>>>>> a01b9da4
 
 2.5.3
 * Upgrade async-http-client library
